use crate::span::Span;
use std::fmt::{Display, Formatter};

pub struct Program {
    pub filename: &'static str,
    pub stmts:    Vec<Box<AST>>,
}

pub enum ASTKind {
    Tag(Tag),

    Identifier(String),

    IntegerLiteral(usize),
    StringLiteral(String),
    CharLiteral(char),

    Block(Vec<Box<AST>>),

<<<<<<< HEAD
    LabelDefinition(String, Vec<LabelAttribute>),
    FunctionDefinition(String, Vec<LabelAttribute>, Box<AST>),

    Interrupt(usize),
    Syscall(),

=======
    LabelDefinition(Option<String>, Vec<LabelAttribute>),
    FunctionDefinition(String, Vec<LabelAttribute>, Box<AST>),

>>>>>>> e33aa534
    TypeAnnotation(Type, Box<AST>),

    Return(Option<Box<AST>>),
}

pub enum LabelAttribute {
    Entry,
}

pub enum LabelAttribute {
    Entry,
}

#[derive(Debug)]
pub enum Type {
    Size(usize),
    Heap { is_pointer: bool, contents: Vec<(Type, Option<usize>)> },
    Struct(String),
}

#[derive(Debug)]
pub enum Tag {
    Name(String),
    Arch(Vec<String>),
}

impl ASTKind {
    pub fn into_ast(self, span: Span) -> AST {
        AST { span, kind: self }
    }
}

pub struct AST {
    pub span: Span,
    pub kind: ASTKind,
}

impl AST {
    pub fn new(span: Span, kind: ASTKind) -> Self {
        Self { span, kind }
    }
}

impl Display for AST {
    fn fmt(&self, f: &mut Formatter<'_>) -> std::fmt::Result {
        match &self.kind {
            ASTKind::IntegerLiteral(val) => write!(f, "(IntegerLiteral: {})", val)?,
            ASTKind::Identifier(ident) => write!(f, "(Identifier: {})", ident)?,
            ASTKind::Block(stmts) => write!(f, "(Block: {} statements)", stmts.len())?,
            ASTKind::StringLiteral(val) => write!(f, "(StringLiteral: {:?})", val)?,
            ASTKind::CharLiteral(val) => write!(f, "(CharLiteral: {:?})", val)?,
            ASTKind::TypeAnnotation(ty, ast) => write!(f, "(TypeAnnotation: {:?}: {})", ty, ast)?,
            ASTKind::Tag(tag) => write!(f, "(Tag: {:?})", tag)?,
            ASTKind::LabelDefinition(name, attrs) => {
<<<<<<< HEAD
                write!(f, "(LabelDefinition: {} with {} attributes)", name, attrs.len())?
            },
            ASTKind::FunctionDefinition(name, attrs, ast) => {
                write!(f, "(FunctionDefinition: {} with {} attributes)", name, attrs.len())?
            },

            ASTKind::Return(val) if val.is_some() => write!(f, "(Return: {})", val.as_ref().unwrap())?,
            ASTKind::Return(_) => write!(f, "(Return)")?,
            ASTKind::Interrupt(val) => write!(f, "(Interrupt: {})", val)?,
            ASTKind::Syscall() => todo!(),
=======
                write!(f, "(LabelDefinition: {:?} with {} attributes)", name, attrs.len())?
            },
            ASTKind::FunctionDefinition(name, attrs, ast) => {
                write!(f, "(FunctionDefinition: {:?} with {} attributes)", name, attrs.len())?
            },
>>>>>>> e33aa534
        }
        Ok(())
    }
}<|MERGE_RESOLUTION|>--- conflicted
+++ resolved
@@ -3,7 +3,7 @@
 
 pub struct Program {
     pub filename: &'static str,
-    pub stmts:    Vec<Box<AST>>,
+    pub stmts: Vec<Box<AST>>,
 }
 
 pub enum ASTKind {
@@ -17,27 +17,18 @@
 
     Block(Vec<Box<AST>>),
 
-<<<<<<< HEAD
-    LabelDefinition(String, Vec<LabelAttribute>),
+    LabelDefinition(Option<String>, Vec<LabelAttribute>),
     FunctionDefinition(String, Vec<LabelAttribute>, Box<AST>),
 
     Interrupt(usize),
     Syscall(),
 
-=======
-    LabelDefinition(Option<String>, Vec<LabelAttribute>),
-    FunctionDefinition(String, Vec<LabelAttribute>, Box<AST>),
-
->>>>>>> e33aa534
     TypeAnnotation(Type, Box<AST>),
 
     Return(Option<Box<AST>>),
 }
 
-pub enum LabelAttribute {
-    Entry,
-}
-
+#[derive(Debug)]
 pub enum LabelAttribute {
     Entry,
 }
@@ -82,25 +73,34 @@
             ASTKind::CharLiteral(val) => write!(f, "(CharLiteral: {:?})", val)?,
             ASTKind::TypeAnnotation(ty, ast) => write!(f, "(TypeAnnotation: {:?}: {})", ty, ast)?,
             ASTKind::Tag(tag) => write!(f, "(Tag: {:?})", tag)?,
-            ASTKind::LabelDefinition(name, attrs) => {
-<<<<<<< HEAD
-                write!(f, "(LabelDefinition: {} with {} attributes)", name, attrs.len())?
-            },
+
+            ASTKind::LabelDefinition(Some(name), attrs) => write!(
+                f,
+                "(LabelDefinition: {} ({}))",
+                name,
+                attrs.iter().fold(String::new(), |mut acc, attr| {
+                    acc.push_str(&format!("{:?} ", attr));
+                    acc
+                })
+            )?,
+            ASTKind::LabelDefinition(_, attrs) => write!(
+                f,
+                "(LabelDefinition: ({}))",
+                attrs.iter().fold(String::new(), |mut acc, attr| {
+                    acc.push_str(&format!("{:?} ", attr));
+                    acc
+                })
+            )?,
+
             ASTKind::FunctionDefinition(name, attrs, ast) => {
                 write!(f, "(FunctionDefinition: {} with {} attributes)", name, attrs.len())?
             },
 
-            ASTKind::Return(val) if val.is_some() => write!(f, "(Return: {})", val.as_ref().unwrap())?,
+            ASTKind::Return(Some(val)) => write!(f, "(Return: {})", val)?,
             ASTKind::Return(_) => write!(f, "(Return)")?,
+
             ASTKind::Interrupt(val) => write!(f, "(Interrupt: {})", val)?,
             ASTKind::Syscall() => todo!(),
-=======
-                write!(f, "(LabelDefinition: {:?} with {} attributes)", name, attrs.len())?
-            },
-            ASTKind::FunctionDefinition(name, attrs, ast) => {
-                write!(f, "(FunctionDefinition: {:?} with {} attributes)", name, attrs.len())?
-            },
->>>>>>> e33aa534
         }
         Ok(())
     }
