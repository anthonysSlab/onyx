--- conflicted
+++ resolved
@@ -1,8 +1,4 @@
-<<<<<<< HEAD
-use crate::ast::{ASTKind, Program, AST, Type, Tag, LabelAttribute};
-=======
-use crate::ast::{ASTKind, Program, Tag, Type, AST, LabelAttribute};
->>>>>>> e33aa534
+use crate::ast::{ASTKind, LabelAttribute, Program, Tag, Type, AST};
 use crate::report::{Report, ReportKind, ReportLabel, ReportSender, Result, Unbox};
 use crate::token::{Token, TokenKind};
 use std::cmp::PartialEq;
@@ -11,10 +7,10 @@
 
 pub struct Parser<'t, 'contents> {
     filename: &'static str,
-    tokens:   &'t [Token<'contents>],
-    current:  &'t Token<'contents>,
-    index:    usize,
-    sender:   ReportSender,
+    tokens: &'t [Token<'contents>],
+    current: &'t Token<'contents>,
+    index: usize,
+    sender: ReportSender,
 }
 
 impl<'t, 'contents> Parser<'t, 'contents> {
@@ -128,9 +124,9 @@
     fn parse_statement(&mut self) -> Result<AST> {
         match self.current.kind {
             TokenKind::Colon => self.parse_tag(),
-            TokenKind::Star  => self.parse_interrupt(),
-            // TokenKind::Identifier => self.parse_label(),
-            TokenKind::Ret   => self.parse_return(),
+            TokenKind::Star => self.parse_interrupt(),
+            TokenKind::Identifier => self.parse_label(),
+            TokenKind::Ret => self.parse_return(),
             _ => self.parse_expression(),
         }
     }
@@ -164,7 +160,6 @@
                 .into(),
         }
     }
-
 
     fn parse_tag(&mut self) -> Result<AST> {
         self.advance();
@@ -192,21 +187,12 @@
             },
 
             "arch" => {
-<<<<<<< HEAD
                 self.advance();
 
                 let mut arch_args = Vec::with_capacity(2);
-                while self.current.kind != TokenKind::NewLine{
+                while self.current.kind != TokenKind::NewLine {
                     match self.current.kind {
                         TokenKind::Identifier => arch_args.push(self.current.text.to_string()),
-=======
-                let mut arch_args = Vec::new();
-
-                loop {
-                    match self.nth(1).kind {
-                        TokenKind::Identifier => arch_args.push(self.nth(1).text.to_string()),
-                        TokenKind::NewLine => break,
->>>>>>> e33aa534
                         _ => {
                             let span = self.nth(1).span.clone();
                             self.advance();
@@ -236,8 +222,6 @@
         }
     }
 
-<<<<<<< HEAD
-=======
     fn parse_label_attribute(&mut self) -> Option<LabelAttribute> {
         match self.current.text {
             "entry" => {
@@ -245,15 +229,6 @@
                 Some(LabelAttribute::Entry)
             },
             _ => None,
-        }
-    }
-
-    fn attributes_fill(&mut self, attributes: &mut Vec<LabelAttribute>) {
-        while self.current.kind != TokenKind::NewLine {
-            self.advance();
-            if let Some(attribute) = self.parse_label_attribute() {
-                attributes.push(attribute);
-            }
         }
     }
 
@@ -269,20 +244,42 @@
 
         match self.current.text {
             "entry" => {
-                self.attributes_fill(&mut attributes);
+                while self.current.kind != TokenKind::NewLine {
+                    match self.parse_label_attribute() {
+                        Some(attribute) => attributes.push(attribute),
+                        None => {
+                            return ReportKind::SyntaxError
+                                .new("Invalid Label Attribute")
+                                .with_label(ReportLabel::new(self.current.span.clone()))
+                                .into();
+                        },
+                    }
+                    self.advance();
+                }
 
                 Ok(ASTKind::LabelDefinition(None, attributes).into_ast(self.current.span.clone()))
             },
-            _ => {
-                self.attributes_fill(&mut attributes);
-
-                Ok(ASTKind::LabelDefinition(Some(self.current.text.to_string()), attributes)
+            name => {
+                self.advance();
+                while self.current.kind != TokenKind::NewLine {
+                    match self.parse_label_attribute() {
+                        Some(attribute) => attributes.push(attribute),
+                        None => {
+                            return ReportKind::SyntaxError
+                                .new("Invalid Label Attribute")
+                                .with_label(ReportLabel::new(self.current.span.clone()))
+                                .into();
+                        },
+                    }
+                    self.advance();
+                }
+
+                Ok(ASTKind::LabelDefinition(Some(name.to_string()), attributes)
                     .into_ast(self.current.span.clone()))
             },
         }
     }
 
->>>>>>> e33aa534
     fn parse_expression(&mut self) -> Result<AST> {
         self.parse_atom()
     }
